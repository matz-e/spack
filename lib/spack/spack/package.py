--- conflicted
+++ resolved
@@ -546,13 +546,6 @@
             self._installed_upstream = upstream
 
         return self._installed_upstream
-<<<<<<< HEAD
-
-    def possible_dependencies(
-            self, transitive=True, expand_virtuals=True, visited=None):
-        """Return set of possible dependencies of this package.
-=======
->>>>>>> 139eaa13
 
     @classmethod
     def possible_dependencies(
@@ -1441,14 +1434,9 @@
             return False
         tarball = binary_distribution.download_tarball(binary_spec)
         # see #10063 : install from source if tarball doesn't exist
-<<<<<<< HEAD
-        if tarball == None:
-            tty.msg('%s exist in binary cache but with different dependencies' % self.name)
-=======
         if tarball is None:
             tty.msg('%s exist in binary cache but with different hash' %
                     self.name)
->>>>>>> 139eaa13
             return False
         tty.msg('Installing %s from binary cache' % self.name)
         binary_distribution.extract_tarball(
@@ -1540,10 +1528,6 @@
             # module from the upstream Spack instance.
             return
 
-<<<<<<< HEAD
-        restage = kwargs.get('restage', False)
-=======
->>>>>>> 139eaa13
         partial = self.check_for_unfinished_installation(keep_prefix, restage)
 
         # Ensure package is not already installed
@@ -1572,27 +1556,12 @@
             dep_kwargs['explicit'] = False
             dep_kwargs['install_deps'] = False
             for dep in self.spec.traverse(order='post', root=False):
-<<<<<<< HEAD
                 # temporary fix until we get some workaround for issue reported
                 # here : https://github.com/LLNL/spack/issues/2093
                 if 'mpi' in dep and dep.external:
                     if not dep.package.spec.external:
                         tty.msg("WARNING : FIXME : Using workaround for package %s due to issue #2093!" % dep)
                         dep.package.spec.external = dep.external
-                dep.package.do_install(
-                    install_deps=False,
-                    explicit=False,
-                    keep_prefix=keep_prefix,
-                    keep_stage=keep_stage,
-                    install_source=install_source,
-                    fake=fake,
-                    skip_patch=skip_patch,
-                    verbose=verbose,
-                    make_jobs=make_jobs,
-                    tests=tests,
-                    dirty=dirty,
-                    **kwargs)
-=======
                 if spack.config.get('config:install_missing_compilers', False):
                     Package._install_bootstrap_compiler(dep.package, **kwargs)
                 dep.package.do_install(**dep_kwargs)
@@ -1600,7 +1569,6 @@
         # Then install the compiler if it is not already installed.
         if install_deps:
             Package._install_bootstrap_compiler(self, **kwargs)
->>>>>>> 139eaa13
 
         # Then, install the package proper
         tty.msg(colorize('@*{Installing} @*g{%s}' % self.name))
