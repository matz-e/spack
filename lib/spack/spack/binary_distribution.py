--- conflicted
+++ resolved
@@ -311,7 +311,6 @@
 
     # make a copy of the install directory to work with
     workdir = os.path.join(tempfile.mkdtemp(), os.path.basename(spec.prefix))
-<<<<<<< HEAD
     # set symlinks=False here to avoid broken symlinks when archiving and
     # moving the package
     # see #10062, intel packages have symlinks that we want to preserve
@@ -319,9 +318,6 @@
     allow_symlinks = True if build_system_class == 'IntelPackage' else False
 
     install_tree(spec.prefix, workdir, symlinks=allow_symlinks)
-=======
-    install_tree(spec.prefix, workdir, symlinks=True)
->>>>>>> 139eaa13
 
     # create info for later relocation and create tar
     write_buildinfo_file(spec.prefix, workdir, rel=rel)
