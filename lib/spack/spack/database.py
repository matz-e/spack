--- conflicted
+++ resolved
@@ -969,51 +969,27 @@
         # TODO: wildcard spec object, and should specs have attributes
         # TODO: like installed and known that can be queried?  Or are
         # TODO: these really special cases that only belong here?
-<<<<<<< HEAD
 
         # Just look up concrete specs with hashes; no fancy search.
         if isinstance(query_spec, spack.spec.Spec) and query_spec.concrete:
-=======
-
-        # TODO: handling of hashes restriction is not particularly elegant.
-        with self.read_transaction():
-            # Just look up concrete specs with hashes; no fancy search.
-            if isinstance(query_spec, spack.spec.Spec) and query_spec.concrete:
-
-                hash_key = query_spec.dag_hash()
-                if (hash_key in self._data and
-                    (not hashes or hash_key in hashes)):
-                    return [self._data[hash_key].spec]
-                else:
-                    return []
-
-            # Abstract specs require more work -- currently we test
-            # against everything.
-            results = []
-            start_date = start_date or datetime.datetime.min
-            end_date = end_date or datetime.datetime.max
-
-            for key, rec in self._data.items():
-                if hashes is not None and rec.spec.dag_hash() not in hashes:
-                    continue
-
-                if installed is not any and rec.installed != installed:
-                    continue
->>>>>>> c645c8e2
-
+            # TODO: handling of hashes restriction is not particularly elegant.
             hash_key = query_spec.dag_hash()
-            if hash_key in self._data:
+            if (hash_key in self._data and
+                (not hashes or hash_key in hashes)):
                 return [self._data[hash_key].spec]
             else:
                 return []
 
         # Abstract specs require more work -- currently we test
         # against everything.
+        results = []
         start_date = start_date or datetime.datetime.min
         end_date = end_date or datetime.datetime.max
 
-        results = []
         for key, rec in self._data.items():
+            if hashes is not None and rec.spec.dag_hash() not in hashes:
+                continue
+
             if installed is not any and rec.installed != installed:
                 continue
 
@@ -1042,11 +1018,13 @@
             installed=True,
             explicit=any,
             start_date=None,
-            end_date=None
+            end_date=None,
+            hashes=None
     ):
         kwargs = {'query_spec': query_spec, 'known': known,
                   'installed': installed, 'explicit': explicit,
-                  'start_date': start_date, 'end_date': end_date}
+                  'start_date': start_date, 'end_date': end_date,
+                  'hashes': hashes}
 
         results = []
         for upstream_db in self.upstream_dbs:
