--- conflicted
+++ resolved
@@ -22,13 +22,10 @@
     maintainers = ['chissg']
 
     version('develop', branch='master')
-<<<<<<< HEAD
+    version('0.9.0', sha256='b76c571aa2b0047d94daf46e51c6bb7609618134df0770eab5ec4ad275fcba3b')
     version('0.5.0', sha256='32e30b3be042246030f31d40394115b751431d9d2b4e0f6d58834b2fd5594280')
     version('0.4.0', sha256='5dbc878b7dfc500fb04b6b9f99d63993a2731ea34b0a4b8d5f670a5a71a18e39')
     version('0.3.7', sha256='e6b0fb33bfd07ec32d54bcddd3e8d62e995a3cf0b64b34788ec264da62581207')
-=======
-    version('0.9.0', sha256='b76c571aa2b0047d94daf46e51c6bb7609618134df0770eab5ec4ad275fcba3b')
->>>>>>> e05bd305
     version('0.3.6', sha256='ce6e80c6b018ca0e03df8c54a34e1fd04282ac1b068cd39e902e2e5201ac117f')
     version('0.3.5', sha256='0a0094b450fe17e1454468bef5b6bf60e73ef100aebe1663daf6fbdf2c353836')
     version('0.3.0', sha256='cc29fbed5b06b11e7f9a732f7e1211483ebbd3cfe29d86e40c93209014790d74')
@@ -40,14 +37,8 @@
     version('0.2.1', sha256='25d5e3dad8052d668873e960bd78f068bebfba3bd28a278f805ea386f9438790')
     version('0.2.0', sha256='49b1a62a7a36dab582521c8034d8e736a8922af664d007c1529d3162b1294331')
 
-<<<<<<< HEAD
-    # Note that as of 0.3.6 range is a header-only library so it is not
-    # necessary to match standards with packages using this
-    # one. Eventually range-v3 will be obsoleted by the C++ standard.
-=======
     patch('0001-Fix-warning-about-shadowing-in-adjacent_filter.patch', when='@0.9.0')
 
->>>>>>> e05bd305
     variant('cxxstd',
             default='11',
             values=('11', '14', '17'),
