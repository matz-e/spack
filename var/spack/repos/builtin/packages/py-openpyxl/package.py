--- conflicted
+++ resolved
@@ -12,11 +12,7 @@
     homepage = "http://openpyxl.readthedocs.org/"
     url      = "https://pypi.io/packages/source/o/openpyxl/openpyxl-2.4.5.tar.gz"
 
-<<<<<<< HEAD
-    version('2.4.5', '3de13dc9b731e1a9dd61b873d9b35a8a')
-=======
     version('2.4.5', sha256='78c331e819fb0a63a1339d452ba0b575d1a31f09fdcce793a31bec7e9ef4ef21')
->>>>>>> 74e04b7e
 
     depends_on('python@2.6:2.8,3.0:3.1,3.3:')
 
