# Copyright 2013-2019 Lawrence Livermore National Security, LLC and other
# Spack Project Developers. See the top-level COPYRIGHT file for details.
#
# SPDX-License-Identifier: (Apache-2.0 OR MIT)

from spack import *


class Llvm(CMakePackage):
    """The LLVM Project is a collection of modular and reusable compiler and
       toolchain technologies. Despite its name, LLVM has little to do
       with traditional virtual machines, though it does provide helpful
       libraries that can be used to build them. The name "LLVM" itself
       is not an acronym; it is the full name of the project.
    """

    homepage = 'http://llvm.org/'
    url = 'http://llvm.org/releases/3.7.1/llvm-3.7.1.src.tar.xz'
    list_url = 'http://releases.llvm.org/download.html'

    family = 'compiler'  # Used by lmod

    # currently required by mesa package
    version('3.0', 'a8e5f5f1c1adebae7b4a654c376a6005',
            url='http://llvm.org/releases/3.0/llvm-3.0.tar.gz')

    # NOTE: The debug version of LLVM is an order of magnitude larger than
    # the release version, and may take up 20-30 GB of space. If you want
    # to save space, build with `build_type=Release`.

    variant('clang', default=True,
            description="Build the LLVM C/C++/Objective-C compiler frontend")

    # TODO: The current version of this package unconditionally disables CUDA.
    #       Better would be to add a "cuda" variant that:
    #        - Adds dependency on the "cuda" package when enabled
    #        - Sets the necessary CMake flags when enabled
    #        - Disables CUDA (as this current version does) only when the
    #          variant is also disabled.

    # variant('cuda', default=False,
    #         description="Build the LLVM with CUDA features enabled")

    variant('lldb', default=True, description="Build the LLVM debugger")
    variant('lld', default=True, description="Build the LLVM linker")
    variant('internal_unwind', default=True,
            description="Build the libcxxabi libunwind")
    variant('polly', default=True,
            description="Build the LLVM polyhedral optimization plugin, "
            "only builds for 3.7.0+")
    variant('libcxx', default=True,
            description="Build the LLVM C++ standard library")
    variant('compiler-rt', default=True,
            description="Build LLVM compiler runtime, including sanitizers")
    variant('gold', default=True,
            description="Add support for LTO with the gold linker plugin")
    variant('shared_libs', default=False,
            description="Build all components as shared libraries, faster, "
            "less memory to build, less stable")
    variant('link_dylib', default=False,
            description="Build and link the libLLVM shared library rather "
            "than static")
    variant('all_targets', default=False,
            description="Build all supported targets, default targets "
            "<current arch>,NVPTX,AMDGPU,CppBackend")
    variant('build_type', default='Release',
            description='CMake build type',
            values=('Debug', 'Release', 'RelWithDebInfo', 'MinSizeRel'))
    variant('omp_tsan', default=False,
            description="Build with OpenMP capable thread sanitizer")
    variant('python', default=False, description="Install python bindings")
    extends('python', when='+python')

    # Build dependency
    depends_on('cmake@3.4.3:', type='build')
    depends_on('python@2.7:2.8', when='@:4.999 ~python', type='build')
    depends_on('python', when='@5: ~python', type='build')

    # Universal dependency
<<<<<<< HEAD
    depends_on('python@2.7:2.8', when='@:4.999')
    depends_on('python')
    depends_on('py-lit', type=('build', 'run'))
    depends_on('zlib')
=======
    depends_on('python@2.7:2.8', when='@:4.999+python')
    depends_on('python', when='@5:+python')

    # openmp dependencies
    depends_on('perl-data-dumper', type=('build'))
>>>>>>> 139eaa13

    # lldb dependencies
    depends_on('ncurses', when='+lldb')
    depends_on('swig', when='+lldb')
    depends_on('libedit', when='+lldb')
    depends_on('py-six', when='@5.0.0: +lldb +python')

    # gold support
    depends_on('binutils+gold', when='+gold')

    # polly plugin
    depends_on('gmp', when='@:3.6.999 +polly')
    depends_on('isl', when='@:3.6.999 +polly')

    base_url = 'http://llvm.org/releases/%%(version)s/%(pkg)s-%%(version)s.src.tar.xz'
    llvm_url = base_url % {'pkg': 'llvm'}
    # Flang uses its own fork of llvm.
    flang_llvm_url = 'https://github.com/flang-compiler/llvm.git'

    resources = {
        'compiler-rt': {
            'url': base_url % {'pkg': 'compiler-rt'},
            'destination': 'projects',
            'placement': 'compiler-rt',
            'variant': '+compiler-rt',
        },
        'openmp': {
            'url': base_url % {'pkg': 'openmp'},
            'destination': 'projects',
            'placement': 'openmp',
            'variant': '+clang',
        },
        'libcxx': {
            'url': base_url % {'pkg': 'libcxx'},
            'destination': 'projects',
            'placement': 'libcxx',
            'variant': '+libcxx',
        },
        'libcxxabi': {
            'url':  base_url % {'pkg': 'libcxxabi'},
            'destination': 'projects',
            'placement': 'libcxxabi',
            'variant': '+libcxx',
        },
        'cfe': {
            'url':  base_url % {'pkg': 'cfe'},
            'destination': 'tools',
            'placement': 'clang',
            'variant': '+clang',
        },
        'clang-tools-extra': {
            'url':  base_url % {'pkg': 'clang-tools-extra'},
            'destination': 'tools/clang/tools',
            'placement': 'extra',
            'variant': '+clang',
        },
        'lldb': {
            'url':  base_url % {'pkg': 'lldb'},
            'destination': 'tools',
            'placement': 'lldb',
            'variant': '+lldb',
        },
        'lld': {
            'url':  base_url % {'pkg': 'lld'},
            'destination': 'tools',
            'placement': 'lld',
            'variant': '+lld',
        },
        'polly': {
            'url':  base_url % {'pkg': 'polly'},
            'destination': 'tools',
            'placement': 'polly',
            'variant': '+polly',
        },
        'libunwind': {
            'url':  base_url % {'pkg': 'libunwind'},
            'destination': 'projects',
            'placement': 'libunwind',
            'variant': '+internal_unwind',
        },
    }
    releases = [
        {
            'version': 'develop',
            'repo': 'http://llvm.org/svn/llvm-project/llvm/trunk',
            'resources': {
                'compiler-rt': 'http://llvm.org/svn/llvm-project/compiler-rt/trunk',
                'openmp': 'http://llvm.org/svn/llvm-project/openmp/trunk',
                'polly': 'http://llvm.org/svn/llvm-project/polly/trunk',
                'libcxx': 'http://llvm.org/svn/llvm-project/libcxx/trunk',
                'libcxxabi': 'http://llvm.org/svn/llvm-project/libcxxabi/trunk',
                'cfe': 'http://llvm.org/svn/llvm-project/cfe/trunk',
                'clang-tools-extra': 'http://llvm.org/svn/llvm-project/clang-tools-extra/trunk',
                'lldb': 'http://llvm.org/svn/llvm-project/lldb/trunk',
                'lld': 'http://llvm.org/svn/llvm-project/lld/trunk',
                'libunwind': 'http://llvm.org/svn/llvm-project/libunwind/trunk',
            }
        },
        {
            'version': '8.0.0',
            'md5': '74818f431563603515a62be1ee69a142',
            'resources': {
                'compiler-rt': '547893456e22c75d16189a13881bc866',
                'openmp': 'b6f9bf1df85fe4b0ab9d273adcef6f6d',
                'polly': '7643bba808becabf35785fbacc413ee5',
                'libcxx': '214211a34baee2292fb79e868697a1aa',
                'libcxxabi': 'aa8fab49faa65ebf0322d42520630df2',
                'cfe': '988b59cdb372c5a4f44ae4c39df3de73',
                'clang-tools-extra': 'acd22ccbd06bfc0054027fe2644af1e0',
                'lldb': '9d319ed0f02a026242a85399938afed2',
                'lld': 'c09fb102d4537a0c37a2e8e36a1dc6d2',
                'libunwind': 'be6b89b5887c5c78dd67cb4e8520d41f'
            }
        },
        {
            'version': '7.0.1',
            'md5': '79f1256f97d52a054da8660706deb5f6',
            'resources': {
                'compiler-rt': '697b70141ae7cc854e4fbde1a07b7287',
                'openmp': 'd7d05ac0109df51a47099cba08cb43ec',
                'polly': '287d7391438b5285265fede3b08e1e29',
                'libcxx': 'aa9202ebb2aef2078fccfa24b3b1eed1',
                'libcxxabi': 'c82a187e95744d15c040108bc2b8868f',
                'cfe': '8583c9fb2af0ce61a7154fd9125363c1',
                'clang-tools-extra': 'f0a94f63cc3d717f8f6662e0bf9c7330',
                'lldb': '9ea3dc5cb9a1d9e390652d42ef1ccf41',
                'lld': '9162cde32887cd33facead766645ef1f',
                'libunwind': 'fe8c801dd79e087a6fa8d039390a47d0'
            }
        },
        {
            'version': '7.0.0',
            'md5': 'e0140354db83cdeb8668531b431398f0',
            'resources': {
                'compiler-rt': '3b759c47076298363f4443395e0e51c1',
                'openmp': '8800aac08f2f9dad0ebf66e0e152bd63',
                'polly': 'ff689bbfdca3ea812d195f60e63d8346',
                'libcxx': '5ef835bf8c9f49611af4d5f3362d9658',
                'libcxxabi': 'f04adafa019f4f5cce9550007da251c1',
                'cfe': '2ac5d8d78be681e31611c5e546e11174',
                'clang-tools-extra': 'e98b37a5911cd556775cba0868a56981',
                'lldb': '76338963b3ccc4f9dccc923716207310',
                'lld': '5eb148c3064acff71d8e5856163c8323',
                'libunwind': 'e585a3e4ae6045f2561bc8a8fcd0bfbb'
            }
        },
        {
            'version': '6.0.1',
            'md5': 'c88c98709300ce2c285391f387fecce0',
            'resources': {
                'compiler-rt': '99bf8bcb68ba96dda74f6aee6c55f639',
                'openmp': '4826402ae3633c36c51ba4d0e5527d30',
                'polly': '4e5937753d1f77e2c0feca485fc7f9da',
                'libcxx': '2c13cd0136ab6f8060a4cde85b5f86e2',
                'libcxxabi': '41764959176d5fcc7baee8cd22ed1705',
                'cfe': '4e419bd4e3b55aa06d872320f754bd85',
                'clang-tools-extra': '431cba2b652e9c227a59a6d681388160',
                'lldb': '482eba39e78c75a83216cf2d5b7a54b4',
                'lld': '31cc580b32be124972c40c19c0839fed',
                'libunwind': '569eed6f508af4c4c053b1112e6f3d0b'
            }
        },
        {
            'version': '6.0.0',
            'md5': '788a11a35fa62eb008019b37187d09d2',
            'resources': {
                'compiler-rt': 'ba6368e894b5528e527d86a69d8533c6',
                'openmp': 'eb6b8d0318a950a8192933a3b500585d',
                'polly': 'e5808a3a1ed1c23f56dd1854b86689d0',
                'libcxx': '4ecad7dfd8ea636205d3ffef028df73a',
                'libcxxabi': '9d06327892fc5d8acec4ef2e2821ab3d',
                'cfe': '121b3896cb0c7765d690acc5d9495d24',
                'clang-tools-extra': '6b1d543116dab5a3caba10091d983743',
                'lldb': '1ec6498066e273b7261270f344b68121',
                'lld': '7ab2612417477b03538f11cd8b5e12f8',
                'libunwind': '022a4ee2c3bf7b6d151e0444f66aca64'
            }
        },
        {
            'version': '5.0.2',
            'md5': 'c5e980edf7f22d66f0f7561b35c1e195',
            'resources': {
                'compiler-rt': '22728d702a64ffc6d073d1dda25a1eb9',
                'openmp': 'ad214f7f46d671f9b73d75e9d54e4594',
                'polly': '5777f1248633ebc2b81ffe6ecb8cf4b1',
                'libcxx': '93e7942c01cdd5bce5378bc3926f97ea',
                'libcxxabi': '855ada029899c95cd6a852f13ed0ea71',
                'cfe': '1cd6ee1b74331fb37c27b4a2a1802c97',
                'clang-tools-extra': 'd4d0d9637fa1e47daf3f51e743d8f138',
                'lldb': '9d0addd1a28a4c155b8f69919e7bbff7',
                'lld': '7b7e2371cd250aec54879ae13b441382',
                'libunwind': '5b2a11e475fe8e7f3725792ba66da086',
            }
        },
        {
            'version': '5.0.1',
            'md5': '3a4ec6dcbc71579eeaec7cb157fe2168',
            'resources': {
                'compiler-rt': '6329380d643fb5dc5f5abdd0d5eecd70',
                'openmp': '7f9c8f6aecd97df9c18187157ed2f813',
                'polly': '49c49fb61b0e73855fc21a60db9f5ab3',
                'libcxx': 'a9dd49822f2c82cef9a9240d1714a67c',
                'libcxxabi': '60972ef307539aa517c9878d45b43452',
                'cfe': 'e4daa278d8f252585ab73d196484bf11',
                'clang-tools-extra': 'c2bd3733c183b033b49f7a416c6dca36',
                'lldb': 'd64078681215b5935614b6b83b2d1463',
                'lld': 'a873c7fdaac647613d8eed2cb03d82de',
                'libunwind': 'ccf48200065481244d3d09828d54e87f',
            }
        },
        {
            'version': '5.0.0',
            'md5': '5ce9c5ad55243347ea0fdb4c16754be0',
            'resources': {
                'compiler-rt': 'da735894133589cbc6052c8ef06b1230',
                'openmp': '8be33c0f0a7ed3aab42be2f63988913d',
                'polly': 'dcbd08450e895a42f3986e2fe6524c92',
                'libcxx': 'a39241a3c9b4d2b7ce1246b9f527b400',
                'libcxxabi': '0158528a5a0ae1c74821bae2195ea782',
                'cfe': '699c448c6d6d0edb693c87beb1cc8c6e',
                'clang-tools-extra': '0cda05d1a61becb393eb63746963d7f5',
                'lldb': '8de19973d044ca2cfe325d4625a5cfef',
                'lld': 'a39cbecced3263feab9139b47118e062',
                'libunwind': '98fb2c677068c6f36727fb1d5397bca3',
            }
        },
        {
            'version': '4.0.1',
            'md5': 'a818e70321b91e2bb2d47e60edd5408f',
            'resources': {
                'compiler-rt': '0227ac853ce422125f8bb08f6ad5c995',
                'openmp': '23e5f720ae119165ba32627467fdc885',
                'polly': '0d4a3fa2eb446a378bbf01b220851b1f',
                'libcxx': 'c54f7938e2f393a2cead0af37ed99dfb',
                'libcxxabi': '55ba0be7daf8bf25ab629a9cfd3022a4',
                'cfe': 'a6c7b3e953f8b93e252af5917df7db97',
                'clang-tools-extra': 'cfd46027a0ab7eed483dfcc803e86bd9',
                'lldb': '908bdd777d3b527a914ba360477b8ab3',
                'lld': '39cd3512cddcfd7d37ef12066c961660',
                'libunwind': 'b72ec95fb784e61f15d6196414b92f5e',
            }
        },
        {
            'version': '4.0.0',
            'md5': 'ea9139a604be702454f6acf160b4f3a2',
            'resources': {
                'compiler-rt': '2ec11fb7df827b086341131c5d7f1814',
                'openmp': '3d06d2801dd4808f551a1a70068e01f5',
                'polly': 'f36e4e7cf872f8b3bbb9cdcddc5fd964',
                'libcxx': '4cf7df466e6f803ec4611ee410ff6781',
                'libcxxabi': '8b5d7b9bfcf7dec2dc901c8a6746f97c',
                'cfe': '756e17349fdc708c62974b883bf72d37',
                'clang-tools-extra': '99e711337ec3e9a8bb36e8dd62b2cd6e',
                'lldb': 'bd41ba7fcca55d2a554409bbccd34d2d',
                'lld': 'e5784656e0f38e3578f10ff7551d3896',
                'libunwind': '0c3534eaa11c0cae33a1dcf5f36ce287',
            }
        },
        {
            'version': '3.9.1',
            'md5': '3259018a7437e157f3642df80f1983ea',
            'resources': {
                'compiler-rt': 'aadc76e7e180fafb10fb729444e287a3',
                'openmp': 'f076916bf2f49229b4df9fa0bb002599',
                'polly': '2cc7fe2bd9539775ba140abfd375bec6',
                'libcxx': '75a3214224301fc543fa6a38bdf7efe0',
                'libcxxabi': '62fd584b38cc502172c2ffab041b5fcc',
                'cfe': '45713ec5c417ed9cad614cd283d786a1',
                'clang-tools-extra': '1a01d545a064fcbc46a2f05f6880d3d7',
                'lldb': '91399402f287d3f637db1207113deecb',
                'lld': '6254dd138e23b098df4ef7840c11e2c8',
                'libunwind': 'f273dd0ed638ad0601b23176a36f187b',
            }
        },
        {
            'version': '3.9.0',
            'md5': 'f2093e98060532449eb7d2fcfd0bc6c6',
            'resources': {
                'compiler-rt': 'b7ea34c9d744da16ffc0217b6990d095',
                'openmp': '5390164f2374e1444e82393541ecf6c7',
                'polly': '1cf328cbae25267749b68cfa6f113674',
                'libcxx': '0a11efefd864ce6f321194e441f7e569',
                'libcxxabi': 'd02642308e22e614af6b061b9b4fedfa',
                'cfe': '29e1d86bee422ab5345f5e9fb808d2dc',
                'clang-tools-extra': 'f4f663068c77fc742113211841e94d5e',
                'lldb': '968d053c3c3d7297983589164c6999e9',
                'lld': 'c23c895c0d855a0dc426af686538a95e',
                'libunwind': '3e5c87c723a456be599727a444b1c166',
            }
        },
        {
            'version': '3.8.1',
            'md5': '538467e6028bbc9259b1e6e015d25845',
            'resources': {
                'compiler-rt': 'f140db073d2453f854fbe01cc46f3110',
                'openmp': '078b8d4c51ad437a4f8b5989f5ec4156',
                'polly': '8a40e697a4ba1c8b640b85d074bd6e25',
                'libcxx': '1bc60150302ff76a0d79d6f9db22332e',
                'libcxxabi': '3c63b03ba2f30a01279ca63384a67773',
                'cfe': '4ff2f8844a786edb0220f490f7896080',
                'clang-tools-extra': '6e49f285d0b366cc3cab782d8c92d382',
                'lldb': '9e4787b71be8e432fffd31e13ac87623',
                'lld': '68cd069bf99c71ebcfbe01d557c0e14d',
                'libunwind': 'd66e2387e1d37a8a0c8fe6a0063a3bab',
            }
        },
        {
            'version': '3.8.0',
            'md5': '07a7a74f3c6bd65de4702bf941b511a0',
            'resources': {
                'compiler-rt': 'd6fcbe14352ffb708e4d1ac2e48bb025',
                'openmp': '8fd7cc35d48051613cf1e750e9f22e40',
                'polly': '1b3b20f52d34a4024e21a4ea7112caa7',
                'libcxx': 'd6e0bdbbee39f7907ad74fd56d03b88a',
                'libcxxabi': 'bbe6b4d72c7c5978550d370af529bcf7',
                'cfe': 'cc99e7019bb74e6459e80863606250c5',
                'clang-tools-extra': 'c2344f50e0eea0b402f0092a80ddc036',
                'lldb': 'a5da35ed9cc8c8817ee854e3dbfba00e',
                'lld': 'de33b5c6c77698ee2f8d024fbffb8df1',
                'libunwind': '162ade468607f153cca12be90b5194fa',
            }
        },
        {
            'version': '3.7.1',
            'md5': 'bf8b3a2c79e61212c5409041dfdbd319',
            'resources': {
                'compiler-rt': '1c6975daf30bb3b0473b53c3a1a6ff01',
                'openmp': 'b4ad08cda4e5c22e42b66062b140438e',
                'polly': '3a2a7367002740881637f4d47bca4dc3',
                'libcxx': 'f9c43fa552a10e14ff53b94d04bea140',
                'libcxxabi': '52d925afac9f97e9dcac90745255c169',
                'cfe': '0acd026b5529164197563d135a8fd83e',
                'clang-tools-extra': '5d49ff745037f061a7c86aeb6a24c3d2',
                'lldb': 'a106d8a0d21fc84d76953822fbaf3398',
                'lld': '6c3794e30fbe118a601fb694627f34f8',
                'libunwind': '814bd52c9247c5d04629658fbcb3ab8c',
            }
        },
        {
            'version': '3.7.0',
            'md5': 'b98b9495e5655a672d6cb83e1a180f8e',
            'resources': {
                'compiler-rt': '383c10affd513026f08936b5525523f5',
                'openmp': 'f482c86fdead50ba246a1a2b0bbf206f',
                'polly': '32f93ffc9cc7e042df22089761558f8b',
                'libcxx': '46aa5175cbe1ad42d6e9c995968e56dd',
                'libcxxabi': '5aa769e2fca79fa5335cfae8f6258772',
                'cfe': '8f9d27335e7331cf0a4711e952f21f01',
                'clang-tools-extra': 'd5a87dacb65d981a427a536f6964642e',
                'lldb': 'e5931740400d1dc3e7db4c7ba2ceff68',
                'lld': '91bd593a67293d84dad0bf11845546c2',
                'libunwind': '9a75392eb7eb8ed5c0840007e212baf5',
            }
        },
        {
            'version': '3.6.2',
            'md5': '0c1ee3597d75280dee603bae9cbf5cc2',
            'resources': {
                'compiler-rt': 'e3bc4eb7ba8c39a6fe90d6c988927f3c',
                'openmp': '65dd5863b9b270960a96817e9152b123',
                'libcxx': '22214c90697636ef960a49aef7c1823a',
                'libcxxabi': '17518e361e4e228f193dd91e8ef54ba2',
                'cfe': 'ff862793682f714bb7862325b9c06e20',
                'clang-tools-extra': '3ebc1dc41659fcec3db1b47d81575e06',
                'lldb': '51e5eb552f777b950bb0ff326e60d5f0',
                'lld': '7143cc4fa88851a9f9b9a03621fbb387',
            }
        },
        {
            'version': '3.5.1',
            'md5': '2d3d8004f38852aa679e5945b8ce0b14',
            'resources': {
                'compiler-rt': 'd626cfb8a9712cb92b820798ab5bc1f8',
                'openmp': '121ddb10167d7fc38b1f7e4b029cf059',
                'libcxx': '406f09b1dab529f3f7879f4d548329d2',
                'libcxxabi': 'b22c707e8d474a99865ad3c521c3d464',
                'cfe': '93f9532f8f7e6f1d8e5c1116907051cb',
                'clang-tools-extra': 'f13f31ed3038acadc6fa63fef812a246',
                'lldb': 'cc5ea8a414c62c33e760517f8929a204',
                'lld': '173be02b7ff4e5e31fbb0a591a03d7a3',
            }
        },
    ]

    # Flang uses its own fork of clang (renamed flang-driver).
    flang_resources = {
        'flang-driver': {
            'git': 'https://github.com/flang-compiler/flang-driver.git',
            'destination': 'tools',
            'placement': 'clang'
        },
        'openmp': {
            'git': 'https://github.com/llvm-mirror/openmp.git',
            'destination': 'projects',
            'placement': 'openmp'
        }
    }

    flang_releases = [
        {
            'version': 'develop',
            'branch': 'release_60',
            'resources': {
                'flang-driver': 'release_60',
                'openmp': 'release_60',
            }
        },
        {
            'version': '20180921',
            'commit': 'd8b30082648dc869eba68f9e539605f437d7760c',
            'resources': {
                'flang-driver': 'dd7587310ae498c22514a33e1a2546b86af9cf25',
                'openmp': 'd5aa29cb3bcf51289d326b4e565613db8aff65ef'
            }
        },
        {
            'version': 'ppc64le-20180921',
            'commit': 'd8b30082648dc869eba68f9e539605f437d7760c',
            'resources': {
                'flang-driver': 'dd7587310ae498c22514a33e1a2546b86af9cf25',
                'openmp': '29b515e1e6d26b5b0d32d47d28dcdb4b8a11470d'
            }
        },
        {
            'version': '20180612',
            'commit': 'f26a3ece4ccd68a52f5aa970ec42837ee0743296',
            'resources': {
                'flang-driver': 'e079fa68cb35a53c88c41a1939f90b94d539e984',
                'openmp': 'd5aa29cb3bcf51289d326b4e565613db8aff65ef'
            }
        },
        {
            'version': 'ppc64le-20180612',
            'commit': '4158932a46eb2f06a166f22a4a52ae48c7d2949e',
            'resources': {
                'flang-driver': '50c1828a134d5a0f1553b355bf0946db48b0aa6d',
                'openmp': '29b515e1e6d26b5b0d32d47d28dcdb4b8a11470d'
            }
        }
    ]

    for release in releases:
        if release['version'] == 'develop':
            version(release['version'], svn=release['repo'])

            for rname, repo in release['resources'].items():
                resource(name=rname,
                         svn=repo,
                         destination=resources[rname]['destination'],
                         when='@%s%s' % (release['version'],
                                         resources[rname].get('variant', "")),
                         placement=resources[rname].get('placement', None))
        else:
            version(release['version'], release['md5'], url=llvm_url % release)

            for rname, md5 in release['resources'].items():
                resource(name=rname,
                         url=resources[rname]['url'] % release,
                         md5=md5,
                         destination=resources[rname]['destination'],
                         when='@%s%s' % (release['version'],
                                         resources[rname].get('variant', "")),
                         placement=resources[rname].get('placement', None))

    for release in flang_releases:
        if release['version'] == 'develop':
            version('flang-' + release['version'], git=flang_llvm_url, branch=release['branch'])

            for rname, branch in release['resources'].items():
                flang_resource = flang_resources[rname]
                resource(name=rname,
                         git=flang_resource['git'],
                         branch=branch,
                         destination=flang_resource['destination'],
                         placement=flang_resource['placement'],
                         when='@flang-' + release['version'])

        else:
            version('flang-' + release['version'], git=flang_llvm_url, commit=release['commit'])

            for rname, commit in release['resources'].items():
                flang_resource = flang_resources[rname]
                resource(name=rname,
                         git=flang_resource['git'],
                         commit=commit,
                         destination=flang_resource['destination'],
                         placement=flang_resource['placement'],
                         when='@flang-' + release['version'])

    conflicts('+clang_extra', when='~clang')
    conflicts('+lldb',        when='~clang')

    # LLVM 4 and 5 does not build with GCC 8
    conflicts('%gcc@8:',       when='@:5')
    conflicts('%gcc@:5.0.999', when='@8:')

    # OMP TSAN exists in > 5.x
    conflicts('+omp_tsan', when='@:5.99')

    # Github issue #4986
    patch('llvm_gcc7.patch', when='@4.0.0:4.0.1+lldb %gcc@7.0:')
    # Backport from llvm master + additional fix
    # see  https://bugs.llvm.org/show_bug.cgi?id=39696
    # for a bug report about this problem in llvm master.
    patch('constexpr_longdouble.patch', when='@7:8+libcxx')

    @run_before('cmake')
    def check_darwin_lldb_codesign_requirement(self):
        if not self.spec.satisfies('+lldb platform=darwin'):
            return
        codesign = which('codesign')
        mkdir('tmp')
        llvm_check_file = join_path('tmp', 'llvm_check')
        copy('/usr/bin/false', llvm_check_file)

        try:
            codesign('-f', '-s', 'lldb_codesign', '--dryrun',
                     llvm_check_file)

        except ProcessError:
            explanation = ('The "lldb_codesign" identity must be available'
                           ' to build LLVM with LLDB. See https://llvm.org/'
                           'svn/llvm-project/lldb/trunk/docs/code-signing'
                           '.txt for details on how to create this identity.')
            raise RuntimeError(explanation)

    def setup_environment(self, spack_env, run_env):
        spack_env.append_flags('CXXFLAGS', self.compiler.cxx11_flag)

        if '+clang' in self.spec:
            run_env.set('CC', join_path(self.spec.prefix.bin, 'clang'))
            run_env.set('CXX', join_path(self.spec.prefix.bin, 'clang++'))

    def cmake_args(self):
        spec = self.spec
        cmake_args = [
            '-DLLVM_REQUIRES_RTTI:BOOL=ON',
            '-DLLVM_ENABLE_RTTI:BOOL=ON',
            '-DLLVM_ENABLE_EH:BOOL=ON',
            '-DCLANG_DEFAULT_OPENMP_RUNTIME:STRING=libomp',
            '-DPYTHON_EXECUTABLE:PATH={0}'.format(spec['python'].command.path),
        ]

        # TODO: Instead of unconditionally disabling CUDA, add a "cuda" variant
        #       (see TODO above), and set the paths if enabled.
        cmake_args.extend([
            '-DCUDA_TOOLKIT_ROOT_DIR:PATH=IGNORE',
            '-DCUDA_SDK_ROOT_DIR:PATH=IGNORE',
            '-DCUDA_NVCC_EXECUTABLE:FILEPATH=IGNORE',
            '-DLIBOMPTARGET_DEP_CUDA_DRIVER_LIBRARIES:STRING=IGNORE'])

        if '+gold' in spec:
            cmake_args.append('-DLLVM_BINUTILS_INCDIR=' +
                              spec['binutils'].prefix.include)
        if '+polly' in spec:
            cmake_args.append('-DLINK_POLLY_INTO_TOOLS:Bool=ON')
        else:
            cmake_args.extend(['-DLLVM_EXTERNAL_POLLY_BUILD:Bool=OFF',
                               '-DLLVM_TOOL_POLLY_BUILD:Bool=OFF',
                               '-DLLVM_POLLY_BUILD:Bool=OFF',
                               '-DLLVM_POLLY_LINK_INTO_TOOLS:Bool=OFF'])

        if '+python' in spec and '+lldb' in spec and spec.satisfies('@5.0.0:'):
            cmake_args.append('-DLLDB_USE_SYSTEM_SIX:Bool=TRUE')
        if '+clang' not in spec:
            cmake_args.append('-DLLVM_EXTERNAL_CLANG_BUILD:Bool=OFF')
        if '+lldb' not in spec:
            cmake_args.extend(['-DLLVM_EXTERNAL_LLDB_BUILD:Bool=OFF',
                               '-DLLVM_TOOL_LLDB_BUILD:Bool=OFF'])
        if '+lld' not in spec:
            cmake_args.append('-DLLVM_TOOL_LLD_BUILD:Bool=OFF')
        if '+internal_unwind' not in spec:
            cmake_args.append('-DLLVM_EXTERNAL_LIBUNWIND_BUILD:Bool=OFF')
        if '+libcxx' in spec:
            if spec.satisfies('@3.9.0:'):
                cmake_args.append('-DCLANG_DEFAULT_CXX_STDLIB=libc++')
        else:
            cmake_args.append('-DLLVM_EXTERNAL_LIBCXX_BUILD:Bool=OFF')
            cmake_args.append('-DLLVM_EXTERNAL_LIBCXXABI_BUILD:Bool=OFF')
        if '+compiler-rt' not in spec:
            cmake_args.append('-DLLVM_EXTERNAL_COMPILER_RT_BUILD:Bool=OFF')

        if '+shared_libs' in spec:
            cmake_args.append('-DBUILD_SHARED_LIBS:Bool=ON')

        if '+link_dylib' in spec:
            cmake_args.append('-DLLVM_LINK_LLVM_DYLIB:Bool=ON')

        if '+all_targets' not in spec:  # all is default on cmake

            targets = ['NVPTX', 'AMDGPU']
            if (spec.version < Version('3.9.0')
                and spec.version[0] != 'flang'):
                # Starting in 3.9.0 CppBackend is no longer a target (see
                # LLVM_ALL_TARGETS in llvm's top-level CMakeLists.txt for
                # the complete list of targets)

                # This also applies to the version of llvm used by flang
                # hence the test to see if the version starts with "flang".
                targets.append('CppBackend')

            if spec.target.family == 'x86' or spec.target.family == 'x86_64':
                targets.append('X86')
            elif spec.target.family == 'arm':
                targets.append('ARM')
            elif spec.target.family == 'aarch64':
                targets.append('AArch64')
            elif (spec.target.family == 'sparc' or
                  spec.target.family == 'sparc64'):
                targets.append('Sparc')
            elif (spec.target.family == 'ppc64' or
                  spec.target.family == 'ppc64le' or
                  spec.target.family == 'ppc' or
                  spec.target.family == 'ppcle'):
                targets.append('PowerPC')

            cmake_args.append(
                '-DLLVM_TARGETS_TO_BUILD:STRING=' + ';'.join(targets))

        if '+omp_tsan' in spec:
            cmake_args.append('-DLIBOMP_TSAN_SUPPORT=ON')

        if self.compiler.name == 'gcc':
            gcc_prefix = ancestor(self.compiler.cc, 2)
            cmake_args.append('-DGCC_INSTALL_PREFIX=' + gcc_prefix)

        if spec.satisfies('@4.0.0:') and spec.satisfies('platform=linux'):
            cmake_args.append('-DCMAKE_BUILD_WITH_INSTALL_RPATH=1')
        return cmake_args

    @run_before('build')
    def pre_install(self):
        with working_dir(self.build_directory):
            # When building shared libraries these need to be installed first
            make('install-LLVMTableGen')
            if self.spec.version >= Version('4.0.0'):
                # LLVMDemangle target was added in 4.0.0
                make('install-LLVMDemangle')
            make('install-LLVMSupport')

    @run_after('install')
    def post_install(self):
        if '+clang' in self.spec and '+python' in self.spec:
            install_tree(
                'tools/clang/bindings/python/clang',
                join_path(site_packages_dir, 'clang'))

        with working_dir(self.build_directory):
            install_tree('bin', join_path(self.prefix, 'libexec', 'llvm'))<|MERGE_RESOLUTION|>--- conflicted
+++ resolved
@@ -77,18 +77,11 @@
     depends_on('python', when='@5: ~python', type='build')
 
     # Universal dependency
-<<<<<<< HEAD
-    depends_on('python@2.7:2.8', when='@:4.999')
-    depends_on('python')
-    depends_on('py-lit', type=('build', 'run'))
-    depends_on('zlib')
-=======
     depends_on('python@2.7:2.8', when='@:4.999+python')
     depends_on('python', when='@5:+python')
 
     # openmp dependencies
     depends_on('perl-data-dumper', type=('build'))
->>>>>>> 139eaa13
 
     # lldb dependencies
     depends_on('ncurses', when='+lldb')
