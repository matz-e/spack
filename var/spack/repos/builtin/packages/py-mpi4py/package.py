--- conflicted
+++ resolved
@@ -17,18 +17,11 @@
     git      = "https://github.com/mpi4py/mpi4py.git"
 
     version('develop', branch='master')
-<<<<<<< HEAD
     version('3.0.3', 'bd1e284ae6bcb07fa862763ec924af89')
-    version('3.0.1', '969bcde3188fb98e0be61b5d78a8745f')
-    version('3.0.0', 'bfe19f20cef5e92f6e49e50fb627ee70')
-    version('2.0.0', '4f7d8126d7367c239fd67615680990e3')
-    version('1.3.1', 'dbe9d22bdc8ed965c23a7ceb6f32fc3c')
-=======
     version('3.0.1', sha256='6549a5b81931303baf6600fa2e3bc04d8bd1d5c82f3c21379d0d64a9abcca851')
     version('3.0.0', sha256='b457b02d85bdd9a4775a097fac5234a20397b43e073f14d9e29b6cd78c68efd7')
     version('2.0.0', sha256='6543a05851a7aa1e6d165e673d422ba24e45c41e4221f0993fe1e5924a00cb81')
     version('1.3.1', sha256='e7bd2044aaac5a6ea87a87b2ecc73b310bb6efe5026031e33067ea3c2efc3507')
->>>>>>> 74e04b7e
 
     depends_on('python@2.7:2.8,3.3:')
     depends_on('py-setuptools', type='build')
