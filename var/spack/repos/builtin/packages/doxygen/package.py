--- conflicted
+++ resolved
@@ -13,16 +13,6 @@
     Microsoft, and UNO/OpenOffice flavors), Fortran, VHDL, Tcl, and to some
     extent D.."""
 
-<<<<<<< HEAD
-    homepage = "http://www.stack.nl/~dimitri/doxygen/"
-    url      = "http://doxygen.nl/files/doxygen-1.8.15.src.tar.gz"
-
-    version('1.8.15', sha256='bd9c0ec462b6a9b5b41ede97bede5458e0d7bb40d4cfa27f6f622eb33c59245d')
-    version('1.8.14', '41d8821133e8d8104280030553e2b42b')
-    version('1.8.12', '08e0f7850c4d22cb5188da226b209a96')
-    version('1.8.11', 'f4697a444feaed739cfa2f0644abc19b')
-    version('1.8.10', '79767ccd986f12a0f949015efb5f058f')
-=======
     homepage  = "https://github.com/doxygen/doxygen/"
     git       = "https://github.com/doxygen/doxygen.git"
 
@@ -32,7 +22,6 @@
     version('1.8.12', commit='4951df8d0d0acf843b4147136f945504b96536e7')
     version('1.8.11', commit='a6d4f4df45febe588c38de37641513fd576b998f')
     version('1.8.10', commit='fdae7519a2e29f94e65c0e718513343f07302ddb')
->>>>>>> 139eaa13
 
     # graphviz appears to be a run-time optional dependency
     variant('graphviz', default=False,
