# Copyright 2013-2019 Lawrence Livermore National Security, LLC and other
# Spack Project Developers. See the top-level COPYRIGHT file for details.
#
# SPDX-License-Identifier: (Apache-2.0 OR MIT)

from spack import *


class Pkgconf(AutotoolsPackage):
    """pkgconf is a program which helps to configure compiler and linker
    flags for development frameworks. It is similar to pkg-config from
    freedesktop.org, providing additional functionality while also
    maintaining compatibility."""

    homepage = "http://pkgconf.org/"
    url      = "http://distfiles.dereferenced.org/pkgconf/pkgconf-1.5.4.tar.xz"

<<<<<<< HEAD
    version('1.6.3',  '61f0b31b0d5ea0e862b454a80c170f57bad47879c0c42bd8de89200ff62ea210')
    version('1.5.3',  'd3468308553c94389dadfd10c4d1067269052b5364276a9d24a643c88485f715')
=======
    version('1.6.1',  '22b9ee38438901f9d60f180e5182821180854fa738fd071f593ea26a81da208c')
    version('1.6.0',  '6135a3abb576672ba54a899860442ba185063f0f90dae5892f64f7bae8e1ece5')
    version('1.5.4',  '9c5864a4e08428ef52f05a41c948529555458dec6d283b50f8b7d32463c54664')
>>>>>>> 139eaa13
    version('1.4.2',  '678d242b4eef1754bba6a58642af10bb')
    version('1.4.0',  'c509c0dad5a70aa4bc3210557b7eafce')
    version('1.3.10', '9b63707bf6f8da6efb3868101d7525fe')
    version('1.3.8',  '484ba3360d983ce07416843d5bc916a8')

    provides('pkgconfig')

    # TODO: Add a package for the kyua testing framework
    # depends_on('kyua', type='test')

    def setup_dependent_environment(self, spack_env, run_env, dependent_spec):
        """Adds the ACLOCAL path for autotools."""
        spack_env.append_path('ACLOCAL_PATH',
                              join_path(self.prefix.share, 'aclocal'))

    @run_after('install')
    def link_pkg_config(self):
        symlink('pkgconf', '{0}/pkg-config'.format(self.prefix.bin))
        symlink('pkgconf.1',
                '{0}/pkg-config.1'.format(self.prefix.share.man.man1))<|MERGE_RESOLUTION|>--- conflicted
+++ resolved
@@ -15,14 +15,10 @@
     homepage = "http://pkgconf.org/"
     url      = "http://distfiles.dereferenced.org/pkgconf/pkgconf-1.5.4.tar.xz"
 
-<<<<<<< HEAD
     version('1.6.3',  '61f0b31b0d5ea0e862b454a80c170f57bad47879c0c42bd8de89200ff62ea210')
-    version('1.5.3',  'd3468308553c94389dadfd10c4d1067269052b5364276a9d24a643c88485f715')
-=======
     version('1.6.1',  '22b9ee38438901f9d60f180e5182821180854fa738fd071f593ea26a81da208c')
     version('1.6.0',  '6135a3abb576672ba54a899860442ba185063f0f90dae5892f64f7bae8e1ece5')
     version('1.5.4',  '9c5864a4e08428ef52f05a41c948529555458dec6d283b50f8b7d32463c54664')
->>>>>>> 139eaa13
     version('1.4.2',  '678d242b4eef1754bba6a58642af10bb')
     version('1.4.0',  'c509c0dad5a70aa4bc3210557b7eafce')
     version('1.3.10', '9b63707bf6f8da6efb3868101d7525fe')
