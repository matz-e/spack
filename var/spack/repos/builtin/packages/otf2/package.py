# Copyright 2013-2019 Lawrence Livermore National Security, LLC and other
# Spack Project Developers. See the top-level COPYRIGHT file for details.
#
# SPDX-License-Identifier: (Apache-2.0 OR MIT)


from spack import *


class Otf2(AutotoolsPackage):
    """The Open Trace Format 2 is a highly scalable, memory efficient event
       trace data format plus support library.
    """

    homepage = "http://www.vi-hps.org/projects/score-p"
<<<<<<< HEAD
    url      = "http://www.vi-hps.org/cms/upload/packages/otf2/otf2-1.4.tar.gz"
=======
    url      = "https://www.vi-hps.org/cms/upload/packages/otf2/otf2-2.1.1.tar.gz"
>>>>>>> 139eaa13

    version('2.2',   'd0519af93839dc778eddca2ce1447b1ee23002c41e60beac41ea7fe43117172d')
    version('2.1.1', 'e51ad0d8ca374d25f47426746ca629e7')
    version('2.1',   'e2994e53d9b7c2cbd0c4f564d638751e')
    version('2.0',   '5b546188b25bc1c4e285e06dddf75dfc')
    version('1.5.1', '16a9df46e0da78e374f5d12c8cdc1109')
    version('1.4',   'a23c42e936eb9209c4e08b61c3cf5092')
    version('1.3.1', 'd0ffc4e858455ace4f596f910e68c9f2')
    version('1.2.1', '8fb3e11fb7489896596ae2c7c83d7fc8')

    def configure_args(self):
        return [
            '--enable-shared',
            'CC={0}'.format(spack_cc),
            'CXX={0}'.format(spack_cxx),
            'F77={0}'.format(spack_f77),
            'FC={0}'.format(spack_fc),
            'CFLAGS={0}'.format(self.compiler.pic_flag),
            'CXXFLAGS={0}'.format(self.compiler.pic_flag)
        ]<|MERGE_RESOLUTION|>--- conflicted
+++ resolved
@@ -13,11 +13,7 @@
     """
 
     homepage = "http://www.vi-hps.org/projects/score-p"
-<<<<<<< HEAD
-    url      = "http://www.vi-hps.org/cms/upload/packages/otf2/otf2-1.4.tar.gz"
-=======
     url      = "https://www.vi-hps.org/cms/upload/packages/otf2/otf2-2.1.1.tar.gz"
->>>>>>> 139eaa13
 
     version('2.2',   'd0519af93839dc778eddca2ce1447b1ee23002c41e60beac41ea7fe43117172d')
     version('2.1.1', 'e51ad0d8ca374d25f47426746ca629e7')
