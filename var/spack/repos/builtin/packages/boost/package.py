--- conflicted
+++ resolved
@@ -143,15 +143,11 @@
             description='Generate position-independent code (PIC), useful '
                         'for building static libraries')
 
-<<<<<<< HEAD
-    variant('deployment_build', default='1',  description='Build number for re-builds')
-=======
     # https://boostorg.github.io/build/manual/develop/index.html#bbv2.builtin.features.visibility
     variant('visibility', values=('global', 'protected', 'hidden'),
             default='hidden', multi=False,
             description='Default symbol visibility in compiled libraries '
             '(1.69.0 or later)')
->>>>>>> 139eaa13
 
     depends_on('icu4c', when='+icu')
     depends_on('python', when='+python')
