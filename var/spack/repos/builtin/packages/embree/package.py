# Copyright 2013-2018 Lawrence Livermore National Security, LLC and other
# Spack Project Developers. See the top-level COPYRIGHT file for details.
#
# SPDX-License-Identifier: (Apache-2.0 OR MIT)

from spack import *

class Embree(CMakePackage):
    """High-performance ray tracing kernel"""

    homepage = "https://embree.github.io/"
    url = "https://github.com/embree/embree/archive/v3.5.1.tar.gz"
    generator = 'Ninja'

<<<<<<< HEAD
    version('3.6.1', sha256='9030ab589cf7134b5995af3639b5e3e9aacaab95d839f619817e2c1348c9b51a')
    version('3.6.0', sha256='a8bdb4420f29c09c31bc094021b3a48305de770f662c37c879e9b54d67f94156')
    version('3.5.2', sha256='245af8820a820af94679fa1d43a05a9c825451be0d603b6165229556adf49517')
=======
    version('3.5.2-1', sha256='245af8820a820af94679fa1d43a05a9c825451be0d603b6165229556adf49517',
                  url="https://github.com/embree/embree/archive/v3.5.2.tar.gz")
>>>>>>> e05bd305

    depends_on('cmake@2.8.11:', type='build')
    depends_on('ispc', type='build')
    depends_on('ninja', type='build')
    depends_on('tbb')

    def cmake_args(self):
        return ['-DEMBREE_TUTORIALS=OFF', '-DEMBREE_IGNORE_INVALID_RAYS=ON']<|MERGE_RESOLUTION|>--- conflicted
+++ resolved
@@ -12,14 +12,9 @@
     url = "https://github.com/embree/embree/archive/v3.5.1.tar.gz"
     generator = 'Ninja'
 
-<<<<<<< HEAD
     version('3.6.1', sha256='9030ab589cf7134b5995af3639b5e3e9aacaab95d839f619817e2c1348c9b51a')
     version('3.6.0', sha256='a8bdb4420f29c09c31bc094021b3a48305de770f662c37c879e9b54d67f94156')
     version('3.5.2', sha256='245af8820a820af94679fa1d43a05a9c825451be0d603b6165229556adf49517')
-=======
-    version('3.5.2-1', sha256='245af8820a820af94679fa1d43a05a9c825451be0d603b6165229556adf49517',
-                  url="https://github.com/embree/embree/archive/v3.5.2.tar.gz")
->>>>>>> e05bd305
 
     depends_on('cmake@2.8.11:', type='build')
     depends_on('ispc', type='build')
