# Copyright 2013-2019 Lawrence Livermore National Security, LLC and other
# Spack Project Developers. See the top-level COPYRIGHT file for details.
#
# SPDX-License-Identifier: (Apache-2.0 OR MIT)

from spack import *


class PyRequests(PythonPackage):
    """Python HTTP for Humans."""

    homepage = "http://python-requests.org"
    url = "https://pypi.io/packages/source/r/requests/requests-2.14.2.tar.gz"

    import_modules = [
        'requests', 'requests.packages', 'requests.packages.chardet',
        'requests.packages.urllib3', 'requests.packages.idna',
        'requests.packages.chardet.cli', 'requests.packages.urllib3.util',
        'requests.packages.urllib3.packages',
        'requests.packages.urllib3.contrib',
        'requests.packages.urllib3.packages.ssl_match_hostname',
        'requests.packages.urllib3.packages.backports',
        'requests.packages.urllib3.contrib._securetransport'
    ]

<<<<<<< HEAD
    version('2.21.0', '1bcd0e0977c3f8db1848ba0e2b7ab904')
=======
    version('2.21.0', sha256='502a824f31acdacb3a35b6690b5fbf0bc41d63a24a45c4004352b0242707598e')
>>>>>>> 139eaa13
    version('2.14.2', '4c3c169ed67466088a2a6947784fe444')
    version('2.13.0', '921ec6b48f2ddafc8bb6160957baf444')
    version('2.11.1', 'ad5f9c47b5c5dfdb28363ad7546b0763')
    version('2.3.0',  '7449ffdc8ec9ac37bbcd286003c80f00')

    depends_on('py-setuptools', type='build')

<<<<<<< HEAD
    depends_on('py-certifi@2017.4.17:', type='run')
    depends_on('py-chardet@3.0.2:3.0.999', type='run')
    depends_on('py-idna@2.5:2.8', type='run')
    depends_on('py-urllib3@1.21.1:1.24', type='run')
=======
    depends_on('py-chardet@3.0.2:3.0.999', type=('build', 'run'), when='@2.16.0:')
    depends_on('py-idna@2.5', type=('build', 'run'), when='@2.16.0:')
    depends_on('py-urllib3@1.21.1:1.21.999', type=('build', 'run'), when='@2.16.0:')
    depends_on('py-certifi@2017.4.17', type=('build', 'run'), when='@2.16.0:')
>>>>>>> 139eaa13

    depends_on('py-pytest@2.8.0:',        type='test')
    depends_on('py-pytest-cov',           type='test')
    depends_on('py-pytest-httpbin@0.0.7', type='test')
    depends_on('py-pytest-mock',          type='test')<|MERGE_RESOLUTION|>--- conflicted
+++ resolved
@@ -23,11 +23,7 @@
         'requests.packages.urllib3.contrib._securetransport'
     ]
 
-<<<<<<< HEAD
-    version('2.21.0', '1bcd0e0977c3f8db1848ba0e2b7ab904')
-=======
     version('2.21.0', sha256='502a824f31acdacb3a35b6690b5fbf0bc41d63a24a45c4004352b0242707598e')
->>>>>>> 139eaa13
     version('2.14.2', '4c3c169ed67466088a2a6947784fe444')
     version('2.13.0', '921ec6b48f2ddafc8bb6160957baf444')
     version('2.11.1', 'ad5f9c47b5c5dfdb28363ad7546b0763')
@@ -35,17 +31,10 @@
 
     depends_on('py-setuptools', type='build')
 
-<<<<<<< HEAD
-    depends_on('py-certifi@2017.4.17:', type='run')
-    depends_on('py-chardet@3.0.2:3.0.999', type='run')
-    depends_on('py-idna@2.5:2.8', type='run')
-    depends_on('py-urllib3@1.21.1:1.24', type='run')
-=======
     depends_on('py-chardet@3.0.2:3.0.999', type=('build', 'run'), when='@2.16.0:')
     depends_on('py-idna@2.5', type=('build', 'run'), when='@2.16.0:')
     depends_on('py-urllib3@1.21.1:1.21.999', type=('build', 'run'), when='@2.16.0:')
     depends_on('py-certifi@2017.4.17', type=('build', 'run'), when='@2.16.0:')
->>>>>>> 139eaa13
 
     depends_on('py-pytest@2.8.0:',        type='test')
     depends_on('py-pytest-cov',           type='test')
