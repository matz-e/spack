# Copyright 2013-2019 Lawrence Livermore National Security, LLC and other
# Spack Project Developers. See the top-level COPYRIGHT file for details.
#
# SPDX-License-Identifier: (Apache-2.0 OR MIT)

from spack import *


class PyTraitlets(PythonPackage):
    """Traitlets Python config system"""

    homepage = "https://pypi.python.org/pypi/traitlets"
    url      = "https://github.com/ipython/traitlets/archive/4.3.1.tar.gz"

    version('4.3.3', sha256='b686c1aadf6ee5a9ee4c22df23bc5cd5bb7b5cfa18afe092e0a139cc2f05fe2e')
    version('4.3.2', sha256='370f938ad730d52272ef74f96f831cb21138f6168e46fe582fe256c35cc656ce')
    version('4.3.1', sha256='3d50b2968f2e1477bd0de4b9656df40fd5624fc85cd1fc15f6c885cd68a4f6a1')
    version('4.3.0', sha256='2f6cbc367fb56cbde91b2585202ef0a5bd41ae205a70aeecca1aeb4cb5b64e66')
    version('4.2.2', sha256='bc749e08dd89c6007eb70e98c958f16d41e9a1fa42fdc9e9ba24e67469efa0ef')
    version('4.2.1', sha256='a9ea45313f7130c555d8c1832529bf3f522ffc584093436783bc4b9611e8c4a9')
    version('4.2.0', sha256='923cbe84bef30c27d2083f014f23a5da0ebe7da2e67a683d97acb07002e2ce0d')
    version('4.1.0', sha256='93ead8dbf7e9617c88b79620072bfc499e7f25613f3df2234e5fdf08348c0a83')
    version('4.0.0', sha256='03f380cb2e47689ae55dbe9a5dccbdde5cad8c4637312d720f4c3a991fb15cd2')

    depends_on('python@2.7:2.8,3.3:', type=('build', 'run'))
    depends_on('py-six', type=('build', 'run'))
    depends_on('py-decorator', type=('build', 'run'))
    depends_on('py-ipython-genutils', type=('build', 'run'))
<<<<<<< HEAD

    depends_on('py-enum34', when='^python@2.4:2.7.999,3.1:3.3.999',
                type=('build', 'run'))
=======
    depends_on('py-enum34', when='^python@:3.3', type=('build', 'run'))
>>>>>>> 74e04b7e
<|MERGE_RESOLUTION|>--- conflicted
+++ resolved
@@ -26,10 +26,4 @@
     depends_on('py-six', type=('build', 'run'))
     depends_on('py-decorator', type=('build', 'run'))
     depends_on('py-ipython-genutils', type=('build', 'run'))
-<<<<<<< HEAD
-
-    depends_on('py-enum34', when='^python@2.4:2.7.999,3.1:3.3.999',
-                type=('build', 'run'))
-=======
-    depends_on('py-enum34', when='^python@:3.3', type=('build', 'run'))
->>>>>>> 74e04b7e
+    depends_on('py-enum34', when='^python@:3.3', type=('build', 'run'))